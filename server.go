--- conflicted
+++ resolved
@@ -63,19 +63,8 @@
 		return nil, err
 	}
 	s := &Server{
-<<<<<<< HEAD
-		hostname:            hostname,
-		deleteQueueName:     "delete_queue",
-		config:              c,
-		dir:                 c.Server.DataDir,
-		log:                 logger,
-		shutdown:            make(chan struct{}),
-		Ready:               make(chan struct{}),
-		diskStatsUpdated:    make(chan struct{}),
-		diskStatsStopped:    make(chan struct{}),
-		diskCleanStopped:    make(chan struct{}),
-		amqpRedialerStopped: make(chan struct{}),
-=======
+		deleteQueueName:  "delete_queue",
+		hostname:         hostname,
 		config:           c,
 		devid:            devid,
 		db:               db,
@@ -85,7 +74,6 @@
 		diskStatsUpdated: make(chan struct{}),
 		diskStatsStopped: make(chan struct{}),
 		diskCleanStopped: make(chan struct{}),
->>>>>>> 457e872f
 	}
 	devicePrefix := "/" + filepath.Base(s.config.Server.DataDir)
 	s.writeServer.Handler = http.StripPrefix(devicePrefix, newFileReceiver(s.config.Server.DataDir, s.log))
@@ -93,22 +81,10 @@
 	if s.config.Debug {
 		s.log.SetLevel(log.DEBUG)
 	}
-<<<<<<< HEAD
-	s.devid, err = strconv.ParseUint(strings.TrimPrefix(filepath.Base(s.dir), "dev"), 10, 32)
-	if err != nil {
-		return nil, fmt.Errorf("Cannot determine device ID from dir: %s", s.dir)
-	}
-	s.db, err = sql.Open("mysql", s.config.Database.DSN)
+	s.amqp, err = amqpredialer.New(c.AMQP.URL)
 	if err != nil {
 		return nil, err
 	}
-	s.amqp, err = amqpredialer.New(c.AMQP.URL)
-	if err != nil {
-		return nil, err
-	}
-
-=======
->>>>>>> 457e872f
 	return s, nil
 }
 
